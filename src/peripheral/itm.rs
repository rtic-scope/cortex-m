--- conflicted
+++ resolved
@@ -188,25 +188,6 @@
 
 /// Possible errors on [ITM::configure].
 #[derive(Debug, Eq, PartialEq, Copy, Clone)]
-<<<<<<< HEAD
-pub enum ITMConfigurationError {
-    /// Global timestamp generation is not supported on this target.
-    /// Request [GlobalTimestampOptions::Disabled] instead.
-    ///
-    /// `ITM_TCR` register remains unchanged on this error.
-    GTS,
-    /// The requested timestamp clock source is not supported on this target.
-    ///
-    /// *NOTE*: `ITM_TCR.GTSFREQ` field has potentially been changed on
-    /// this error.
-    TimestampClkSrc,
-    /// The target does not implement the local timestamp prescaler.
-    /// Request [LocalTimestampOptions::Disabled] or
-    /// [LocalTimestampOptions::Disabled] instead.
-    ///
-    /// *NOTE*: `ITM_TCR.{GTSFREQ,SWOENA}` fields have potentially
-    /// changed on this error.
-=======
 #[non_exhaustive]
 pub enum ITMConfigurationError {
     /// Global timestamp generation is not supported on this target.
@@ -225,21 +206,16 @@
     ///
     /// *NOTE*: `GTSFREQ` and `SWOENA` in [`ITM_TCR`](struct@Tcr) fields
     /// have potentially changed on this error.
->>>>>>> e18b52db
     TSPrescale,
 }
 
 impl ITM {
-<<<<<<< HEAD
-    /// Removes the software lock on the ITM. Must be called before any other [ITM] functions.
-=======
     /// Disengage the software lock on the [`ITM`]. Must be called
     /// before any mutating [`ITM`] functions if a software lock
     /// mechanism is implemented. See
     /// [`has_software_lock`](ITM::has_software_lock).
     ///
     /// See (coresight, B2.3.10).
->>>>>>> e18b52db
     #[inline]
     pub fn unlock(&mut self) {
         if !self.locked() {
@@ -254,11 +230,6 @@
         while self.locked() {}
     }
 
-<<<<<<< HEAD
-    /// Indicates whether the ITM is currently processing events.
-    /// Returns `true` if ITM events are present and are being drained.
-    #[inline]
-=======
     /// Engages the software lock on the [`ITM`]. Should be called after
     /// any other mutating [`ITM`] functions.
     ///
@@ -296,19 +267,10 @@
     /// Indicates whether the [`ITM`] is currently processing events.
     /// Returns `true` if [`ITM`] events are present and are being drained.
     #[inline]
->>>>>>> e18b52db
     pub fn busy(&self) -> bool {
         self.tcr.read().busy()
     }
 
-<<<<<<< HEAD
-    /// Configures the ITM with the passed [ITMSettings]. Returns `true`
-    /// if the configuration was successfully applied.
-    #[allow(clippy::missing_inline_in_public_items)]
-    pub fn configure(&mut self, settings: ITMSettings) -> Result<(), ITMConfigurationError> {
-        use ITMConfigurationError as Error;
-
-=======
     /// Tries to configure the [`ITM`] with the passed
     /// [`ITMConfiguration`]. Handles register unlocks. On `Err`, the
     /// [`ITM`] will not be relocked.
@@ -332,7 +294,6 @@
             while self.busy() {}
         }
 
->>>>>>> e18b52db
         unsafe {
             self.tcr.modify(|mut r| {
                 r.set_gtsfreq(match settings.global_timestamps {
@@ -394,10 +355,6 @@
 
         unsafe {
             self.tcr.modify(|mut r| {
-<<<<<<< HEAD
-                r.set_itmena(settings.enable);
-=======
->>>>>>> e18b52db
                 r.set_tsena(settings.local_timestamps != LocalTimestampOptions::Disabled);
                 r.set_txena(settings.forward_dwt); // forward hardware event packets from the DWT to the ITM
                 r.set_tracebusid(settings.bus_id.unwrap_or(0));
@@ -410,11 +367,8 @@
             });
         }
 
-<<<<<<< HEAD
-=======
         self.lock();
 
->>>>>>> e18b52db
         Ok(())
     }
 }