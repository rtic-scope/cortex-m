--- conflicted
+++ resolved
@@ -34,14 +34,6 @@
 - Support host platforms besides x86_64 (#369).
 - Added `delay::Delay::with_source`, a constructor that lets you specify
   the SysTick clock source (#374).
-<<<<<<< HEAD
-
-### Fixed
-
-- Fix incorrect AIRCR PRIGROUP mask (#338, #339).
-- Fix nightly users of inline-asm breaking now that the asm macro is removed
-  from the prelude (#372).
-=======
 - Added the capability for `DWT` to do cycle count comparison (#367).
 - Updated `SCB.ICSR.VECTACTIVE`/`SCB::vect_active()` to be 9 bits instead of 8.
   Also fixes `VectActive::from` to take a `u16` and subtract `16` for
@@ -49,7 +41,12 @@
 - Differentiated the first `DWT` `Comparator` as the only one able to do cycle
   count comparisons, and only on `armv7m`. Also renamed the field from `c` to
   `comp0` and `comp[15]` for `armv7m` and `comp[2]` for `armv6m` (#377).
->>>>>>> c8a4fdb9
+
+### Fixed
+
+- Fix incorrect AIRCR PRIGROUP mask (#338, #339).
+- Fix nightly users of inline-asm breaking now that the asm macro is removed
+  from the prelude (#372).
 
 ### Deprecated
 
